--- conflicted
+++ resolved
@@ -284,19 +284,6 @@
 
 func TestInc(t *testing.T) {
 	tests := []struct {
-<<<<<<< HEAD
-		v1        string
-		expectedV string
-		how       string
-		expected  bool
-	}{
-		{"1.2.3", "1.2.4", "patch", true},
-		{"1.2.3", "1.3.0", "minor", true},
-		{"1.2.3", "2.0.0", "major", true},
-		{"1.2.3-beta+meta", "1.2.4", "patch", true},
-		{"1.2.3-beta+meta", "1.3.0", "minor", true},
-		{"1.2.3-beta+meta", "2.0.0", "major", true},
-=======
 		v1               string
 		expected         string
 		how              string
@@ -315,28 +302,13 @@
 		{"v1.2.4-beta+meta", "1.3.0", "minor", "v1.3.0"},
 		{"1.2.3-beta+meta", "2.0.0", "major", "2.0.0"},
 		{"v1.2.4-beta+meta", "2.0.0", "major", "v2.0.0"},
->>>>>>> 923f1292
-	}
-
-	for _, tc := range tests {
-		v1, err := NewVersion(tc.v1)
-		if err != nil {
-			t.Errorf("Error parsing version: %s", err)
-		}
-
-<<<<<<< HEAD
-		ok := v1.Inc(tc.how)
-		if ok != tc.expected {
-			t.Errorf("Expected to increment the version number but it failed")
-		}
-
-		a := v1.String()
-		e := tc.expectedV
-		if a != e {
-			t.Errorf(
-				"Inc %q failed. Expected %q got %q",
-				tc.how, tc.expectedV, a,
-=======
+	}
+
+	for _, tc := range tests {
+		v1, err := NewVersion(tc.v1)
+		if err != nil {
+			t.Errorf("Error parsing version: %s", err)
+		}
 		var v2 Version
 		switch tc.how {
 		case "patch":
@@ -362,7 +334,6 @@
 			t.Errorf(
 				"Inc %q failed. Expected original %q got %q",
 				tc.how, e, a,
->>>>>>> 923f1292
 			)
 		}
 	}
@@ -374,44 +345,20 @@
 		prerelease         string
 		expectedVersion    string
 		expectedPrerelease string
-<<<<<<< HEAD
-		expectedResult     bool
-	}{
-		{"1.2.3", "**", "1.2.3", "", false},
-		{"1.2.3", "beta", "1.2.3-beta", "beta", true},
-=======
 		expectedOriginal   string
 		expectedErr        error
 	}{
 		{"1.2.3", "**", "1.2.3", "", "1.2.3", ErrInvalidPrerelease},
 		{"1.2.3", "beta", "1.2.3-beta", "beta", "1.2.3-beta", nil},
 		{"v1.2.4", "beta", "1.2.4-beta", "beta", "v1.2.4-beta", nil},
->>>>>>> 923f1292
-	}
-
-	for _, tc := range tests {
-		v1, err := NewVersion(tc.v1)
-		if err != nil {
-			t.Errorf("Error parsing version: %s", err)
-		}
-
-<<<<<<< HEAD
-		ok := v1.SetPrerelease(tc.prerelease)
-		if ok != tc.expectedResult {
-			t.Errorf("Expected to receive %s got %s", tc.expectedResult, ok)
-		}
-
-		a := v1.Prerelease()
-		e := tc.expectedPrerelease
-		if a != e {
-			t.Errorf("Expected %q got %q", e, a)
-		}
-
-		newV := v1.String()
-		eV := tc.expectedVersion
-		if newV != eV {
-			t.Errorf("Expected %q got %q", newV, eV)
-=======
+	}
+
+	for _, tc := range tests {
+		v1, err := NewVersion(tc.v1)
+		if err != nil {
+			t.Errorf("Error parsing version: %s", err)
+		}
+
 		v2, err := v1.SetPrerelease(tc.prerelease)
 		if err != tc.expectedErr {
 			t.Errorf("Expected to get err=%s, but got err=%s", tc.expectedErr, err)
@@ -433,7 +380,6 @@
 		e = tc.expectedOriginal
 		if a != e {
 			t.Errorf("Expected version original=%q, but got %q", e, a)
->>>>>>> 923f1292
 		}
 	}
 }
@@ -444,44 +390,20 @@
 		metadata         string
 		expectedVersion  string
 		expectedMetadata string
-<<<<<<< HEAD
-		expectedResult   bool
-	}{
-		{"1.2.3", "**", "1.2.3", "", false},
-		{"1.2.3", "meta", "1.2.3+meta", "meta", true},
-=======
 		expectedOriginal string
 		expectedErr      error
 	}{
 		{"1.2.3", "**", "1.2.3", "", "1.2.3", ErrInvalidMetadata},
 		{"1.2.3", "meta", "1.2.3+meta", "meta", "1.2.3+meta", nil},
 		{"v1.2.4", "meta", "1.2.4+meta", "meta", "v1.2.4+meta", nil},
->>>>>>> 923f1292
-	}
-
-	for _, tc := range tests {
-		v1, err := NewVersion(tc.v1)
-		if err != nil {
-			t.Errorf("Error parsing version: %s", err)
-		}
-
-<<<<<<< HEAD
-		ok := v1.SetMetadata(tc.metadata)
-		if ok != tc.expectedResult {
-			t.Errorf("Expected to receive %s got %s", tc.expectedResult, ok)
-		}
-
-		a := v1.Metadata()
-		e := tc.expectedMetadata
-		if a != e {
-			t.Errorf("Expected %q got %q", e, a)
-		}
-
-		newV := v1.String()
-		eV := tc.expectedVersion
-		if newV != eV {
-			t.Errorf("Expected %q got %q", newV, eV)
-=======
+	}
+
+	for _, tc := range tests {
+		v1, err := NewVersion(tc.v1)
+		if err != nil {
+			t.Errorf("Error parsing version: %s", err)
+		}
+
 		v2, err := v1.SetMetadata(tc.metadata)
 		if err != tc.expectedErr {
 			t.Errorf("Expected to get err=%s, but got err=%s", tc.expectedErr, err)
@@ -522,7 +444,6 @@
 		e := tc.vprefix
 		if a != e {
 			t.Errorf("Expected vprefix=%q, but got %q", e, a)
->>>>>>> 923f1292
 		}
 	}
 }